--- conflicted
+++ resolved
@@ -27,11 +27,7 @@
     ignore_index: null
     imagenet_pretraining: True
   datamodule:
-<<<<<<< HEAD
     root_dir: "/media/data/Chesapeake"
-=======
-    root: "data/chesapeake/cvpr"
->>>>>>> 86440655
     train_splits:
       - "ny-train"
     val_splits:
