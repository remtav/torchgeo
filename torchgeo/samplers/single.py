--- conflicted
+++ resolved
@@ -4,13 +4,7 @@
 """TorchGeo samplers."""
 
 import abc
-<<<<<<< HEAD
-import random
-import warnings
-from typing import Iterator, Optional, Tuple, Union
-=======
 from typing import Callable, Iterable, Iterator, Optional, Tuple, Union
->>>>>>> 86440655
 
 import torch
 from rtree.index import Index, Property
@@ -274,63 +268,6 @@
         return self.length
 
 
-<<<<<<< HEAD
-class GridGeoSamplerPlus(GridGeoSampler):
-    def __init__(  # TODO: remove when issue #431 is solved
-        self,
-        dataset: GeoDataset,
-        size: Union[Tuple[float, float], float],
-        stride: Union[Tuple[float, float], float],
-        roi: Optional[BoundingBox] = None,
-        units: Units = Units.PIXELS,
-    ) -> None:
-        """Initialize a new Sampler instance.
-
-        The ``size`` and ``stride`` arguments can either be:
-
-        * a single ``float`` - in which case the same value is used for the height and
-          width dimension
-        * a ``tuple`` of two floats - in which case, the first *float* is used for the
-          height dimension, and the second *float* for the width dimension
-
-        Args:
-            dataset: dataset to index from
-            size: dimensions of each :term:`patch`
-            stride: distance to skip between each patch
-            roi: region of interest to sample from (minx, maxx, miny, maxy, mint, maxt)
-                (defaults to the bounds of ``dataset.index``)
-            units: defines if ``size`` and ``stride`` are in pixel or CRS units
-
-        .. versionchanged:: 0.3
-           Added ``units`` parameter, changed default to pixel units
-        """
-        super().__init__(dataset=dataset, roi=roi, stride=stride, size=size)
-        self.size = _to_tuple(size)
-        self.stride = _to_tuple(stride)
-
-        if units == Units.PIXELS:
-            self.size = (self.size[0] * self.res, self.size[1] * self.res)
-            self.stride = (self.stride[0] * self.res, self.stride[1] * self.res)
-
-        self.hits = []
-        for hit in self.index.intersection(tuple(self.roi), objects=True):
-            bounds = BoundingBox(*hit.bounds)
-            if (
-                bounds.maxx - bounds.minx > self.size[1]
-                and bounds.maxy - bounds.miny > self.size[0]
-            ):
-                self.hits.append(hit)
-
-        self.length: int = 0
-        for hit in self.hits:
-            bounds = BoundingBox(*hit.bounds)
-
-            rows = int((bounds.maxy - bounds.miny - self.size[0] + self.stride[0]) // self.stride[0]) + 1
-            cols = int((bounds.maxx - bounds.minx - self.size[1] + self.stride[1]) // self.stride[1]) + 1
-            self.length += rows * cols
-
-    def __iter__(self) -> Iterator[BoundingBox]:  # TODO: remove when issue #431 is solved
-=======
 class PreChippedGeoSampler(GeoSampler):
     """Samples entire files at a time.
 
@@ -369,52 +306,11 @@
             self.hits.append(hit)
 
     def __iter__(self) -> Iterator[BoundingBox]:
->>>>>>> 86440655
         """Return the index of a dataset.
 
         Returns:
             (minx, maxx, miny, maxy, mint, maxt) coordinates to index a dataset
         """
-<<<<<<< HEAD
-        # For each tile...
-        for hit in self.hits:
-            bounds = BoundingBox(*hit.bounds)
-
-            rows = int((bounds.maxy - bounds.miny - self.size[0] + self.stride[0]) // self.stride[0]) + 1
-            cols = int((bounds.maxx - bounds.minx - self.size[1] + self.stride[1]) // self.stride[1]) + 1
-
-            mint = bounds.mint
-            maxt = bounds.maxt
-
-            for i in range(rows):
-                miny = bounds.miny + i * self.stride[0]
-                maxy = miny + self.size[0]
-                if maxy > bounds.maxy:
-                    last_stride_y = self.stride[0] - (miny - (bounds.maxy - self.size[0]))
-                    maxy = bounds.maxy
-                    miny = bounds.maxy - self.size[0]
-                    warnings.warn(
-                        f"Max y coordinate of bounding box reaches passed y bounds of source tile. "
-                        f"Bounding box will be moved to set max y at source tile's max y. Stride will be adjusted "
-                        f"from {self.stride[0]:.2f} to {last_stride_y:.2f}"
-                    )
-
-                # For each column...
-                for j in range(cols):
-                    minx = bounds.minx + j * self.stride[1]
-                    maxx = minx + self.size[1]
-                    if maxx > bounds.maxx:
-                        last_stride_x = self.stride[1] - (minx - (bounds.maxx - self.size[1]))
-                        maxx = bounds.maxx
-                        minx = bounds.maxx - self.size[1]
-                        warnings.warn(
-                            f"Max x coordinate of bounding box reaches passed x bounds of source tile. "
-                            f"Bounding box will be moved to set max x at source tile's max x. Stride will be adjusted "
-                            f"from {self.stride[1]:.2f} to {last_stride_x:.2f}"
-                        )
-
-                    yield BoundingBox(minx, maxx, miny, maxy, mint, maxt)
-=======
         generator: Callable[[int], Iterable[int]] = range
         if self.shuffle:
             generator = torch.randperm
@@ -428,5 +324,4 @@
         Returns:
             number of patches that will be sampled
         """
-        return len(self.hits)
->>>>>>> 86440655
+        return len(self.hits)