# Copyright (c) Microsoft Corporation. All rights reserved.
# Licensed under the MIT License.

"""BYOL tasks."""

import random
from typing import Any, Callable, Dict, Optional, Tuple, cast

import pytorch_lightning as pl
import torch
import torch.nn.functional as F
import torchvision
from kornia import augmentation as K
from kornia import filters
from kornia.geometry import transform as KorniaTransform
from packaging.version import parse
from torch import Tensor, optim
from torch.autograd import Variable
from torch.nn.modules import BatchNorm1d, Conv2d, Linear, Module, ReLU, Sequential
from torch.optim.lr_scheduler import ReduceLROnPlateau

# https://github.com/pytorch/pytorch/issues/60979
# https://github.com/pytorch/pytorch/pull/61045
Module.__module__ = "torch.nn"


def normalized_mse(x: Tensor, y: Tensor) -> Tensor:
    """Computes the normalized mean squared error between x and y.

    Args:
        x: tensor x
        y: tensor y

    Returns:
        the normalized MSE between x and y
    """
    x = F.normalize(x, dim=-1)
    y = F.normalize(y, dim=-1)
    mse = torch.mean(2 - 2 * (x * y).sum(dim=-1))
    return mse


# TODO: Move this to transforms
class RandomApply(Module):
    """Applies augmentation function (augm) with probability p."""

    def __init__(self, augm: Callable[[Tensor], Tensor], p: float) -> None:
        """Initialize RandomApply.

        Args:
            augm: augmentation function to apply
            p: probability with which the augmentation function is applied
        """
        super().__init__()
        self.augm = augm
        self.p = p

    def forward(self, x: Tensor) -> Tensor:
        """Applies an augmentation to the input with some probability.

        Args:
            x: a batch of imagery

        Returns
            augmented version of ``x`` with probability ``self.p`` else an un-augmented
                version
        """
        return x if random.random() > self.p else self.augm(x)


# TODO: This isn't _really_ applying the augmentations from SimCLR as we have
# multispectral imagery and thus can't naively apply color jittering or grayscale
# conversions. We should think more about what makes sense here.
class SimCLRAugmentation(Module):
    """A module for applying SimCLR augmentations.

    SimCLR was one of the first papers to show the effectiveness of random data
    augmentation in self-supervised-learning setups. See
    https://arxiv.org/pdf/2002.05709.pdf for more details.
    """

    def __init__(self, image_size: Tuple[int, int] = (256, 256)) -> None:
        """Initialize a module for applying SimCLR augmentations.

        Args:
            image_size: Tuple of integers defining the image size
        """
        super().__init__()
        self.size = image_size

        self.augmentation = Sequential(
            KorniaTransform.Resize(size=image_size, align_corners=False),
            # Not suitable for multispectral adapt
            # RandomApply(K.ColorJitter(0.8, 0.8, 0.8, 0.2), p=0.8),
            # K.RandomGrayscale(p=0.2),
            K.RandomHorizontalFlip(),
            RandomApply(filters.GaussianBlur2d((3, 3), (1.5, 1.5)), p=0.1),
            K.RandomResizedCrop(size=image_size),
        )

    def forward(self, x: Tensor) -> Tensor:
        """Applys SimCLR augmentations to the input tensor.

        Args:
            x: a batch of imagery

        Returns:
            an augmented batch of imagery
        """
        return cast(Tensor, self.augmentation(x))


class MLP(Module):
    """MLP used in the BYOL projection head."""

    def __init__(
        self, dim: int, projection_size: int = 256, hidden_size: int = 4096
    ) -> None:
        """Initializes the MLP projection head.

        Args:
            dim: size of layer to project
            projection_size: size of the output layer
            hidden_size: size of the hidden layer
        """
        super().__init__()
        self.mlp = Sequential(
            Linear(dim, hidden_size),
            BatchNorm1d(hidden_size),
            ReLU(inplace=True),
            Linear(hidden_size, projection_size),
        )

    def forward(self, x: Tensor) -> Tensor:
        """Forward pass of the MLP model.

        Args:
            x: batch of imagery

        Returns:
            embedded version of the input
        """
        return cast(Tensor, self.mlp(x))


class EncoderWrapper(Module):
    """Encoder wrapper for joining a model and a projection head.

    When we call .forward() on this module the following steps happen:

    * The input is passed through the base model
    * When the encoding layer is reached a hook is called
    * The output of the encoding layer is passed through the projection head
    * The forward call returns the output of the projection head
    """

    def __init__(
        self,
        model: Module,
        projection_size: int = 256,
        hidden_size: int = 4096,
        layer: int = -2,
    ) -> None:
        """Initializes EncoderWrapper.

        Args:
            model: model to encode
            projection_size: size of the ouput layer of the projector MLP
            hidden_size: size of hidden layer of the projector MLP
            layer: layer from model to project
        """
        super().__init__()

        self.model = model
        self.projection_size = projection_size
        self.hidden_size = hidden_size
        self.layer = layer

        self._projector: Optional[Module] = None
        self._projector_dim: Optional[int] = None
        self._encoded = torch.empty(0)
        self._register_hook()

    @property
    def projector(self) -> Module:
        """Wrapper module for the projector head."""
        assert self._projector_dim is not None
        if self._projector is None:
            self._projector = MLP(
                self._projector_dim, self.projection_size, self.hidden_size
            )
        return self._projector

    def _hook(self, module: Any, input: Any, output: Tensor) -> None:
        """Hook to record the activations at the projection layer.

        See the following docs page for more details on hooks:
        https://pytorch.org/docs/stable/generated/torch.nn.modules.module.register_module_forward_hook.html

        Args:
            module: the calling module
            input: input to the module this hook was registered to
            output: output from the module this hook was registered to
        """
        output = output.flatten(start_dim=1)
        if self._projector_dim is None:
            # If we haven't already, measure the output size
            self._projector_dim = output.shape[-1]

        # Project the output to get encodings, the projector model is created the first
        # time this is called
        self._encoded = self.projector(output)

        # Store the image embeddings
        self._embedding = output

    def _register_hook(self) -> None:
        """Register a hook for layer that we will extract features from."""
        layer = list(self.model.children())[self.layer]
        layer.register_forward_hook(self._hook)

    def forward(self, x: Tensor) -> Tensor:
        """Pass through the model, and collect the representation from our forward hook.

        Args:
            x: tensor of data to run through the model

        Returns:
            output from the model
        """
        _ = self.model(x)
        return self._encoded


class BYOL(Module):
    """BYOL implementation.

    BYOL contains two identical encoder networks. The first is trained as usual, and its
    weights are updated with each training batch. The second, "target" network, is
    updated using a running average of the first encoder's weights.

    See https://arxiv.org/abs/2006.07733 for more details (and please cite it if you
    use it in your own work).
    """

    def __init__(
        self,
        model: Module,
        image_size: Tuple[int, int] = (256, 256),
        hidden_layer: int = -2,
        in_channels: int = 4,
        projection_size: int = 256,
        hidden_size: int = 4096,
        augment_fn: Optional[Module] = None,
        beta: float = 0.99,
        **kwargs: Any,
    ) -> None:
        """Sets up a model for pre-training with BYOL using projection heads.

        Args:
            model: the model to pretrain using BYOL
            image_size: the size of the training images
            hidden_layer: the hidden layer in ``model`` to attach the projection
                head to, can be the name of the layer or index of the layer
            in_channels: number of input channels to the model
            projection_size: size of first layer of the projection MLP
            hidden_size: size of the hidden layer of the projection MLP
            augment_fn: an instance of a module that performs data augmentation
            beta: the speed at which the target encoder is updated using the main
                encoder
        """
        super().__init__()

        self.augment: Module
        if augment_fn is None:
            self.augment = SimCLRAugmentation(image_size)
        else:
            self.augment = augment_fn

        self.beta = beta
        self.in_channels = in_channels
        self.encoder = EncoderWrapper(
            model, projection_size, hidden_size, layer=hidden_layer
        )
        self.predictor = MLP(projection_size, projection_size, hidden_size)
        self.target = EncoderWrapper(
            model, projection_size, hidden_size, layer=hidden_layer
        )

        # Perform a single forward pass to initialize the wrapper correctly
        self.encoder(torch.zeros(2, self.in_channels, *image_size))

    def forward(self, x: Tensor) -> Tensor:
        """Forward pass of the encoder model through the MLP and prediction head.

        Args:
            x: tensor of data to run through the model

        Returns:
            output from the model
        """
        return cast(Tensor, self.predictor(self.encoder(x)))

    def update_target(self) -> None:
        """Method to update the "target" model weights."""
        for p, pt in zip(self.encoder.parameters(), self.target.parameters()):
            pt.data = self.beta * pt.data + (1 - self.beta) * p.data


class BYOLTask(pl.LightningModule):
    """Class for pre-training any PyTorch model using BYOL."""

    def config_task(self) -> None:
        """Configures the task based on kwargs parameters passed to the constructor."""
<<<<<<< HEAD
        in_channels = self.hparams["in_channels"]
        pretrained = self.hparams["experiment"]["module"]["encoder_weights"]
        encoder = None

        if self.hparams["encoder_name"] == "resnet18":
            encoder = resnet18(pretrained=pretrained)
        elif self.hparams["encoder_name"] == "resnet50":
            encoder = resnet50(pretrained=pretrained)
=======
        in_channels = self.hyperparams["in_channels"]
        pretrained = self.hyperparams["imagenet_pretraining"]
        encoder_name = self.hyperparams["encoder_name"]

        if parse(torchvision.__version__) >= parse("0.13"):
            if pretrained:
                kwargs = {
                    "weights": getattr(
                        torchvision.models, f"ResNet{encoder_name[6:]}_Weights"
                    ).DEFAULT
                }
            else:
                kwargs = {"weights": None}
>>>>>>> 86440655
        else:
            kwargs = {"pretrained": pretrained}

        encoder = getattr(torchvision.models, encoder_name)(**kwargs)

        layer = encoder.conv1
        # Creating new Conv2d layer
        new_layer = Conv2d(
            in_channels=in_channels,
            out_channels=layer.out_channels,
            kernel_size=layer.kernel_size,
            stride=layer.stride,
            padding=layer.padding,
            bias=layer.bias,
        ).requires_grad_()
        # initialize the weights from new channel with the red channel weights
        copy_weights = 0
        # Copying the weights from the old to the new layer
        new_layer.weight[:, : layer.in_channels, :, :].data[:] = Variable(
            layer.weight.clone(), requires_grad=True
        )
        # Copying the weights of the old layer to the extra channels
        for i in range(in_channels - layer.in_channels):
            channel = layer.in_channels + i
            new_layer.weight[:, channel : channel + 1, :, :].data[:] = Variable(
                layer.weight[:, copy_weights : copy_weights + 1, ::].clone(),
                requires_grad=True,
            )

        encoder.conv1 = new_layer
        self.model = BYOL(encoder, in_channels=in_channels, image_size=(256, 256))

    def __init__(self, **kwargs: Any) -> None:
        """Initialize a LightningModule for pre-training a model with BYOL.

        Keyword Args:
            in_channels: number of channels on the input imagery
            encoder_name: either "resnet18" or "resnet50"
            imagenet_pretraining: bool indicating whether to use imagenet pretrained
                weights

        Raises:
            ValueError: if kwargs arguments are invalid
        """
        super().__init__()

        # Creates `self.hparams` from kwargs
        self.save_hyperparameters()  # type: ignore[operator]
        self.hyperparams = cast(Dict[str, Any], self.hparams)

        self.config_task()

    def forward(self, *args: Any, **kwargs: Any) -> Any:
        """Forward pass of the model.

        Args:
            x: tensor of data to run through the model

        Returns:
            output from the model
        """
        return self.model(*args, **kwargs)

    def configure_optimizers(self) -> Dict[str, Any]:
        """Initialize the optimizer and learning rate scheduler.

        Returns:
            a "lr dict" according to the pytorch lightning documentation --
            https://pytorch-lightning.readthedocs.io/en/latest/common/lightning_module.html#configure-optimizers
        """
        optimizer_class = getattr(optim, self.hyperparams.get("optimizer", "Adam"))
        lr = self.hyperparams.get("lr", 1e-4)
        weight_decay = self.hyperparams.get("weight_decay", 1e-6)
        optimizer = optimizer_class(self.parameters(), lr=lr, weight_decay=weight_decay)

        return {
            "optimizer": optimizer,
            "lr_scheduler": {
                "scheduler": ReduceLROnPlateau(
                    optimizer,
                    patience=self.hyperparams["learning_rate_schedule_patience"],
                ),
                "monitor": "val_loss",
            },
        }

    def training_step(self, *args: Any, **kwargs: Any) -> Tensor:
        """Compute and return the training loss.

        Args:
            batch: the output of your DataLoader

        Returns:
            training loss
        """
        batch = args[0]
        x = batch["image"]
        with torch.no_grad():
            x1, x2 = self.model.augment(x), self.model.augment(x)

        pred1, pred2 = self(x1), self(x2)
        with torch.no_grad():
            targ1, targ2 = self.model.target(x1), self.model.target(x2)
        loss = torch.mean(normalized_mse(pred1, targ2) + normalized_mse(pred2, targ1))

        self.log("train_loss", loss, on_step=True, on_epoch=False)
        self.model.update_target()

        return loss

    def validation_step(self, *args: Any, **kwargs: Any) -> None:
        """Compute validation loss.

        Args:
            batch: the output of your DataLoader
        """
        batch = args[0]
        x = batch["image"]
        x1, x2 = self.model.augment(x), self.model.augment(x)
        pred1, pred2 = self(x1), self(x2)
        targ1, targ2 = self.model.target(x1), self.model.target(x2)
        loss = torch.mean(normalized_mse(pred1, targ2) + normalized_mse(pred2, targ1))

        self.log("val_loss", loss, on_step=False, on_epoch=True)

    def test_step(self, *args: Any, **kwargs: Any) -> Any:
        """No-op, does nothing."""

    def predict_step(self, *args: Any, **kwargs: Any) -> Tensor:
        """Compute and return the output embeddings of the image encoder.

        Args:
            batch: the output of your DataLoader

        Returns:
            image embeddings
        """
        batch = args[0]
        x = batch["image"]
        self(x)
        return self.model.encoder._embedding<|MERGE_RESOLUTION|>--- conflicted
+++ resolved
@@ -312,16 +312,6 @@
 
     def config_task(self) -> None:
         """Configures the task based on kwargs parameters passed to the constructor."""
-<<<<<<< HEAD
-        in_channels = self.hparams["in_channels"]
-        pretrained = self.hparams["experiment"]["module"]["encoder_weights"]
-        encoder = None
-
-        if self.hparams["encoder_name"] == "resnet18":
-            encoder = resnet18(pretrained=pretrained)
-        elif self.hparams["encoder_name"] == "resnet50":
-            encoder = resnet50(pretrained=pretrained)
-=======
         in_channels = self.hyperparams["in_channels"]
         pretrained = self.hyperparams["imagenet_pretraining"]
         encoder_name = self.hyperparams["encoder_name"]
@@ -335,7 +325,6 @@
                 }
             else:
                 kwargs = {"weights": None}
->>>>>>> 86440655
         else:
             kwargs = {"pretrained": pretrained}
 
